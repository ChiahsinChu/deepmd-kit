import warnings
import numpy as np

from deepmd.env import tf
from deepmd.common import ClassArg, add_data_requirement, get_activation_func, get_precision
from deepmd.Network import one_layer
from deepmd.DescrptLocFrame import DescrptLocFrame
from deepmd.DescrptSeA import DescrptSeA

from deepmd.RunOptions import global_cvt_2_tf_float
from deepmd.RunOptions import global_tf_float_precision

class EnerFitting ():
    def __init__ (self, jdata, descrpt):
        # model param
        self.ntypes = descrpt.get_ntypes()
        self.dim_descrpt = descrpt.get_dim_out()
        args = ClassArg()\
               .add('numb_fparam',      int,    default = 0)\
               .add('numb_aparam',      int,    default = 0)\
               .add('neuron',           list,   default = [120,120,120], alias = 'n_neuron')\
               .add('resnet_dt',        bool,   default = True)\
               .add('rcond',            float,  default = 1e-3) \
               .add('tot_ener_zero',    bool,   default = False) \
               .add('seed',             int)               \
               .add('atom_ener',        list,   default = [])\
               .add("activation_function", str,    default = "tanh")\
               .add("precision",           str, default = "default")\
               .add("trainable",        [list, bool], default = True)
        class_data = args.parse(jdata)
        self.numb_fparam = class_data['numb_fparam']
        self.numb_aparam = class_data['numb_aparam']
        self.n_neuron = class_data['neuron']
        self.resnet_dt = class_data['resnet_dt']
        self.rcond = class_data['rcond']
        self.seed = class_data['seed']
        self.tot_ener_zero = class_data['tot_ener_zero']
        self.fitting_activation_fn = get_activation_func(class_data["activation_function"])
        self.fitting_precision = get_precision(class_data['precision'])
        self.trainable = class_data['trainable']
        if type(self.trainable) is bool:
            self.trainable = [self.trainable] * (len(self.n_neuron)+1)
        assert(len(self.trainable) == len(self.n_neuron) + 1), 'length of trainable should be that of n_neuron + 1'
        self.atom_ener = []
        for at, ae in enumerate(class_data['atom_ener']):
            if ae is not None:
                self.atom_ener.append(tf.constant(ae, global_tf_float_precision, name = "atom_%d_ener" % at))
            else:
                self.atom_ener.append(None)
        self.useBN = False
        self.bias_atom_e = None
        # data requirement
        if self.numb_fparam > 0 :
            add_data_requirement('fparam', self.numb_fparam, atomic=False, must=True, high_prec=False)
            self.fparam_avg = None
            self.fparam_std = None
            self.fparam_inv_std = None
        if self.numb_aparam > 0:
            add_data_requirement('aparam', self.numb_aparam, atomic=True,  must=True, high_prec=False)
            self.aparam_avg = None
            self.aparam_std = None
            self.aparam_inv_std = None

    def get_numb_fparam(self) :
        return self.numb_fparam

    def get_numb_aparam(self) :
        return self.numb_fparam

    def compute_output_stats(self, all_stat):
        self.bias_atom_e = self._compute_output_stats(all_stat, rcond = self.rcond)

    @classmethod
    def _compute_output_stats(self, all_stat, rcond = 1e-3):
        data = all_stat['energy']
        # data[sys_idx][batch_idx][frame_idx]
        sys_ener = np.array([])
        for ss in range(len(data)):
            sys_data = []
            for ii in range(len(data[ss])):
                for jj in range(len(data[ss][ii])):
                    sys_data.append(data[ss][ii][jj])
            sys_data = np.concatenate(sys_data)
            sys_ener = np.append(sys_ener, np.average(sys_data))
        data = all_stat['natoms_vec']
        sys_tynatom = np.array([])
        nsys = len(data)
        for ss in range(len(data)):
            sys_tynatom = np.append(sys_tynatom, data[ss][0].astype(np.float64))
        sys_tynatom = np.reshape(sys_tynatom, [nsys,-1])
        sys_tynatom = sys_tynatom[:,2:]
        energy_shift,resd,rank,s_value \
            = np.linalg.lstsq(sys_tynatom, sys_ener, rcond = rcond)
        return energy_shift    

    def compute_input_stats(self, all_stat, protection):
        # stat fparam
        if self.numb_fparam > 0:
            cat_data = np.concatenate(all_stat['fparam'], axis = 0)
            cat_data = np.reshape(cat_data, [-1, self.numb_fparam])
            self.fparam_avg = np.average(cat_data, axis = 0)
            self.fparam_std = np.std(cat_data, axis = 0)
            for ii in range(self.fparam_std.size):
                if self.fparam_std[ii] < protection:
                    self.fparam_std[ii] = protection
            self.fparam_inv_std = 1./self.fparam_std
        # stat aparam
        if self.numb_aparam > 0:
            sys_sumv = []
            sys_sumv2 = []
            sys_sumn = []
            for ss_ in all_stat['aparam'] : 
                ss = np.reshape(ss_, [-1, self.numb_aparam])
                sys_sumv.append(np.sum(ss, axis = 0))
                sys_sumv2.append(np.sum(np.multiply(ss, ss), axis = 0))
                sys_sumn.append(ss.shape[0])
            sumv = np.sum(sys_sumv, axis = 0)
            sumv2 = np.sum(sys_sumv2, axis = 0)
            sumn = np.sum(sys_sumn)
            self.aparam_avg = (sumv)/sumn
            self.aparam_std = self._compute_std(sumv2, sumv, sumn)
            for ii in range(self.aparam_std.size):
                if self.aparam_std[ii] < protection:
                    self.aparam_std[ii] = protection
            self.aparam_inv_std = 1./self.aparam_std


    def _compute_std (self, sumv2, sumv, sumn) :
        return np.sqrt(sumv2/sumn - np.multiply(sumv/sumn, sumv/sumn))
            

    def build (self, 
               inputs,
               input_dict,
               natoms,
               reuse = None,
               suffix = '') :
        bias_atom_e = self.bias_atom_e
        if self.numb_fparam > 0 and ( self.fparam_avg is None or self.fparam_inv_std is None ):
            raise RuntimeError('No data stat result. one should do data statisitic, before build')
        if self.numb_aparam > 0 and ( self.aparam_avg is None or self.aparam_inv_std is None ):
            raise RuntimeError('No data stat result. one should do data statisitic, before build')

        with tf.variable_scope('fitting_attr' + suffix, reuse = reuse) :
            t_dfparam = tf.constant(self.numb_fparam, 
                                    name = 'dfparam', 
                                    dtype = tf.int32)
            t_daparam = tf.constant(self.numb_aparam, 
                                    name = 'daparam', 
                                    dtype = tf.int32)
            if self.numb_fparam > 0: 
                t_fparam_avg = tf.get_variable('t_fparam_avg', 
                                               self.numb_fparam,
                                               dtype = global_tf_float_precision,
                                               trainable = False,
                                               initializer = tf.constant_initializer(self.fparam_avg))
                t_fparam_istd = tf.get_variable('t_fparam_istd', 
                                                self.numb_fparam,
                                                dtype = global_tf_float_precision,
                                                trainable = False,
                                                initializer = tf.constant_initializer(self.fparam_inv_std))
            if self.numb_aparam > 0: 
                t_aparam_avg = tf.get_variable('t_aparam_avg', 
                                               self.numb_aparam,
                                               dtype = global_tf_float_precision,
                                               trainable = False,
                                               initializer = tf.constant_initializer(self.aparam_avg))
                t_aparam_istd = tf.get_variable('t_aparam_istd', 
                                                self.numb_aparam,
                                                dtype = global_tf_float_precision,
                                                trainable = False,
                                                initializer = tf.constant_initializer(self.aparam_inv_std))
            
        start_index = 0
        inputs = tf.cast(tf.reshape(inputs, [-1, self.dim_descrpt * natoms[0]]), self.fitting_precision)

        if bias_atom_e is not None :
            assert(len(bias_atom_e) == self.ntypes)

        if self.numb_fparam > 0 :
            fparam = input_dict['fparam']
            fparam = tf.reshape(fparam, [-1, self.numb_fparam])
            fparam = (fparam - t_fparam_avg) * t_fparam_istd            
        if self.numb_aparam > 0 :
            aparam = input_dict['aparam']
            aparam = tf.reshape(aparam, [-1, self.numb_aparam])
            aparam = (aparam - t_aparam_avg) * t_aparam_istd
            aparam = tf.reshape(aparam, [-1, self.numb_aparam * natoms[0]])

        for type_i in range(self.ntypes):
            # cut-out inputs
            inputs_i = tf.slice (inputs,
                                 [ 0, start_index*      self.dim_descrpt],
                                 [-1, natoms[2+type_i]* self.dim_descrpt] )
            inputs_i = tf.reshape(inputs_i, [-1, self.dim_descrpt])
            layer = inputs_i
            if self.numb_fparam > 0 :
                ext_fparam = tf.tile(fparam, [1, natoms[2+type_i]])
                ext_fparam = tf.reshape(ext_fparam, [-1, self.numb_fparam])
                ext_fparam = tf.cast(ext_fparam,self.fitting_precision)
                layer = tf.concat([layer, ext_fparam], axis = 1)
            if self.numb_aparam > 0 :
                ext_aparam = tf.slice(aparam, 
                                      [ 0, start_index      * self.numb_aparam],
                                      [-1, natoms[2+type_i] * self.numb_aparam])
                ext_aparam = tf.reshape(ext_aparam, [-1, self.numb_aparam])
                ext_aparam = tf.cast(ext_aparam,self.fitting_precision)
                layer = tf.concat([layer, ext_aparam], axis = 1)
            start_index += natoms[2+type_i]
                
            if bias_atom_e is None :
                type_bias_ae = 0.0
            else :
                type_bias_ae = bias_atom_e[type_i]

            for ii in range(0,len(self.n_neuron)) :
                if ii >= 1 and self.n_neuron[ii] == self.n_neuron[ii-1] :
                    layer+= one_layer(layer, self.n_neuron[ii], name='layer_'+str(ii)+'_type_'+str(type_i)+suffix, reuse=reuse, seed = self.seed, use_timestep = self.resnet_dt, activation_fn = self.fitting_activation_fn, precision = self.fitting_precision, trainable = self.trainable[ii])
                else :
                    layer = one_layer(layer, self.n_neuron[ii], name='layer_'+str(ii)+'_type_'+str(type_i)+suffix, reuse=reuse, seed = self.seed, activation_fn = self.fitting_activation_fn, precision = self.fitting_precision, trainable = self.trainable[ii])
            final_layer = one_layer(layer, 1, activation_fn = None, bavg = type_bias_ae, name='final_layer_type_'+str(type_i)+suffix, reuse=reuse, seed = self.seed, precision = self.fitting_precision, trainable = self.trainable[-1])

            if type_i < len(self.atom_ener) and self.atom_ener[type_i] is not None:
                inputs_zero = tf.zeros_like(inputs_i, dtype=global_tf_float_precision)
                layer = inputs_zero
                if self.numb_fparam > 0 :
                    layer = tf.concat([layer, ext_fparam], axis = 1)
                if self.numb_aparam > 0 :
                    layer = tf.concat([layer, ext_aparam], axis = 1)
                for ii in range(0,len(self.n_neuron)) :
                    if ii >= 1 and self.n_neuron[ii] == self.n_neuron[ii-1] :
                        layer+= one_layer(layer, self.n_neuron[ii], name='layer_'+str(ii)+'_type_'+str(type_i)+suffix, reuse=True, seed = self.seed, use_timestep = self.resnet_dt, activation_fn = self.fitting_activation_fn, precision = self.fitting_precision, trainable = self.trainable[ii])
                    else :
                        layer = one_layer(layer, self.n_neuron[ii], name='layer_'+str(ii)+'_type_'+str(type_i)+suffix, reuse=True, seed = self.seed, activation_fn = self.fitting_activation_fn, precision = self.fitting_precision, trainable = self.trainable[ii])
                zero_layer = one_layer(layer, 1, activation_fn = None, bavg = type_bias_ae, name='final_layer_type_'+str(type_i)+suffix, reuse=True, seed = self.seed, precision = self.fitting_precision, trainable = self.trainable[-1])
                final_layer += self.atom_ener[type_i] - zero_layer

            final_layer = tf.reshape(final_layer, [tf.shape(inputs)[0], natoms[2+type_i]])

            # concat the results
            if type_i == 0:
                outs = final_layer
            else:
                outs = tf.concat([outs, final_layer], axis = 1)
<<<<<<< HEAD

        if self.tot_ener_zero:
            force_tot_ener = 0.0
            outs = tf.reshape(outs, [-1, natoms[0]])
            outs_mean = tf.reshape(tf.reduce_mean(outs, axis = 1), [-1, 1])
            outs_mean = outs_mean - tf.ones_like(outs_mean, dtype = global_tf_float_precision) * (force_tot_ener/global_cvt_2_tf_float(natoms[0]))
            outs = outs - outs_mean
            outs = tf.reshape(outs, [-1])

=======
        tf.summary.histogram('fitting_net_output', outs)
>>>>>>> 97ee2a73
        return tf.cast(tf.reshape(outs, [-1]), global_tf_float_precision)        


class WFCFitting () :
    def __init__ (self, jdata, descrpt) :
        if not isinstance(descrpt, DescrptLocFrame) :
            raise RuntimeError('WFC only supports DescrptLocFrame')
        self.ntypes = descrpt.get_ntypes()
        self.dim_descrpt = descrpt.get_dim_out()
        args = ClassArg()\
               .add('neuron',           list,   default = [120,120,120], alias = 'n_neuron')\
               .add('resnet_dt',        bool,   default = True)\
               .add('wfc_numb',         int,    must = True)\
               .add('sel_type',         [list,int],   default = [ii for ii in range(self.ntypes)], alias = 'wfc_type')\
               .add('seed',             int)\
               .add("activation_function", str, default = "tanh")\
               .add('precision',           str,    default = "default")
        class_data = args.parse(jdata)
        self.n_neuron = class_data['neuron']
        self.resnet_dt = class_data['resnet_dt']
        self.wfc_numb = class_data['wfc_numb']
        self.sel_type = class_data['sel_type']
        self.seed = class_data['seed']
        self.fitting_activation_fn = get_activation_func(class_data["activation_function"])
        self.fitting_precision = get_precision(class_data['precision'])
        self.useBN = False


    def get_sel_type(self):
        return self.sel_type

    def get_wfc_numb(self):
        return self.wfc_numb

    def get_out_size(self):
        return self.wfc_numb * 3

    def build (self, 
               input_d,
               rot_mat,
               natoms,
               reuse = None,
               suffix = '') :
        start_index = 0
        inputs = tf.cast(tf.reshape(input_d, [-1, self.dim_descrpt * natoms[0]]), self.fitting_precision)
        rot_mat = tf.reshape(rot_mat, [-1, 9 * natoms[0]])

        count = 0
        for type_i in range(self.ntypes):
            # cut-out inputs
            inputs_i = tf.slice (inputs,
                                 [ 0, start_index*      self.dim_descrpt],
                                 [-1, natoms[2+type_i]* self.dim_descrpt] )
            inputs_i = tf.reshape(inputs_i, [-1, self.dim_descrpt])
            rot_mat_i = tf.slice (rot_mat,
                                  [ 0, start_index*      9],
                                  [-1, natoms[2+type_i]* 9] )
            rot_mat_i = tf.reshape(rot_mat_i, [-1, 3, 3])
            start_index += natoms[2+type_i]
            if not type_i in self.sel_type :
                continue
            layer = inputs_i
            for ii in range(0,len(self.n_neuron)) :
                if ii >= 1 and self.n_neuron[ii] == self.n_neuron[ii-1] :
                    layer+= one_layer(layer, self.n_neuron[ii], name='layer_'+str(ii)+'_type_'+str(type_i)+suffix, reuse=reuse, seed = self.seed, use_timestep = self.resnet_dt, activation_fn = self.fitting_activation_fn, precision = self.fitting_precision)
                else :
                    layer = one_layer(layer, self.n_neuron[ii], name='layer_'+str(ii)+'_type_'+str(type_i)+suffix, reuse=reuse, seed = self.seed, activation_fn = self.fitting_activation_fn, precision = self.fitting_precision)
            # (nframes x natoms) x (nwfc x 3)
            final_layer = one_layer(layer, self.wfc_numb * 3, activation_fn = None, name='final_layer_type_'+str(type_i)+suffix, reuse=reuse, seed = self.seed, precision = self.fitting_precision)
            # (nframes x natoms) x nwfc(wc) x 3(coord_local)
            final_layer = tf.reshape(final_layer, [tf.shape(inputs)[0] * natoms[2+type_i], self.wfc_numb, 3])
            # (nframes x natoms) x nwfc(wc) x 3(coord)
            final_layer = tf.matmul(final_layer, rot_mat_i)
            # nframes x natoms x nwfc(wc) x 3(coord_local)
            final_layer = tf.reshape(final_layer, [tf.shape(inputs)[0], natoms[2+type_i], self.wfc_numb, 3])

            # concat the results
            if count == 0:
                outs = final_layer
            else:
                outs = tf.concat([outs, final_layer], axis = 1)
            count += 1
        
        tf.summary.histogram('fitting_net_output', outs)
        return tf.cast(tf.reshape(outs, [-1]),  global_tf_float_precision)



class PolarFittingLocFrame () :
    def __init__ (self, jdata, descrpt) :
        if not isinstance(descrpt, DescrptLocFrame) :
            raise RuntimeError('PolarFittingLocFrame only supports DescrptLocFrame')
        self.ntypes = descrpt.get_ntypes()
        self.dim_descrpt = descrpt.get_dim_out()
        args = ClassArg()\
               .add('neuron',           list, default = [120,120,120], alias = 'n_neuron')\
               .add('resnet_dt',        bool, default = True)\
               .add('sel_type',         [list,int], default = [ii for ii in range(self.ntypes)], alias = 'pol_type')\
               .add('seed',             int)\
               .add("activation_function", str, default = "tanh")\
               .add('precision',           str,    default = "default")    
        class_data = args.parse(jdata)
        self.n_neuron = class_data['neuron']
        self.resnet_dt = class_data['resnet_dt']
        self.sel_type = class_data['sel_type']
        self.seed = class_data['seed']
        self.fitting_activation_fn = get_activation_func(class_data["activation_function"])
        self.fitting_precision = get_precision(class_data['precision'])
        self.useBN = False

    def get_sel_type(self):
        return self.sel_type

    def get_out_size(self):
        return 9

    def build (self, 
               input_d,
               rot_mat,
               natoms,
               reuse = None,
               suffix = '') :
        start_index = 0
        inputs = tf.cast(tf.reshape(input_d, [-1, self.dim_descrpt * natoms[0]]), self.fitting_precision)
        rot_mat = tf.reshape(rot_mat, [-1, 9 * natoms[0]])

        count = 0
        for type_i in range(self.ntypes):
            # cut-out inputs
            inputs_i = tf.slice (inputs,
                                 [ 0, start_index*      self.dim_descrpt],
                                 [-1, natoms[2+type_i]* self.dim_descrpt] )
            inputs_i = tf.reshape(inputs_i, [-1, self.dim_descrpt])
            rot_mat_i = tf.slice (rot_mat,
                                  [ 0, start_index*      9],
                                  [-1, natoms[2+type_i]* 9] )
            rot_mat_i = tf.reshape(rot_mat_i, [-1, 3, 3])
            start_index += natoms[2+type_i]
            if not type_i in self.sel_type :
                continue
            layer = inputs_i
            for ii in range(0,len(self.n_neuron)) :
                if ii >= 1 and self.n_neuron[ii] == self.n_neuron[ii-1] :
                    layer+= one_layer(layer, self.n_neuron[ii], name='layer_'+str(ii)+'_type_'+str(type_i)+suffix, reuse=reuse, seed = self.seed, use_timestep = self.resnet_dt, activation_fn = self.fitting_activation_fn, precision = self.fitting_precision)
                else :
                    layer = one_layer(layer, self.n_neuron[ii], name='layer_'+str(ii)+'_type_'+str(type_i)+suffix, reuse=reuse, seed = self.seed, activation_fn = self.fitting_activation_fn, precision = self.fitting_precision)
            # (nframes x natoms) x 9
            final_layer = one_layer(layer, 9, activation_fn = None, name='final_layer_type_'+str(type_i)+suffix, reuse=reuse, seed = self.seed, precision = self.fitting_precision)
            # (nframes x natoms) x 3 x 3
            final_layer = tf.reshape(final_layer, [tf.shape(inputs)[0] * natoms[2+type_i], 3, 3])
            # (nframes x natoms) x 3 x 3
            final_layer = final_layer + tf.transpose(final_layer, perm = [0,2,1])
            # (nframes x natoms) x 3 x 3(coord)
            final_layer = tf.matmul(final_layer, rot_mat_i)
            # (nframes x natoms) x 3(coord) x 3(coord)
            final_layer = tf.matmul(rot_mat_i, final_layer, transpose_a = True)
            # nframes x natoms x 3 x 3
            final_layer = tf.reshape(final_layer, [tf.shape(inputs)[0], natoms[2+type_i], 3, 3])

            # concat the results
            if count == 0:
                outs = final_layer
            else:
                outs = tf.concat([outs, final_layer], axis = 1)
            count += 1

        tf.summary.histogram('fitting_net_output', outs)
        return tf.cast(tf.reshape(outs, [-1]),  global_tf_float_precision)


class PolarFittingSeA () :
    def __init__ (self, jdata, descrpt) :
        if not isinstance(descrpt, DescrptSeA) :
            raise RuntimeError('PolarFittingSeA only supports DescrptSeA')
        self.ntypes = descrpt.get_ntypes()
        self.dim_descrpt = descrpt.get_dim_out()
        args = ClassArg()\
               .add('neuron',           list,   default = [120,120,120], alias = 'n_neuron')\
               .add('resnet_dt',        bool,   default = True)\
               .add('fit_diag',         bool,   default = True)\
               .add('diag_shift',       [list,float], default = [0.0 for ii in range(self.ntypes)])\
               .add('scale',            [list,float], default = [1.0 for ii in range(self.ntypes)])\
               .add('sel_type',         [list,int],   default = [ii for ii in range(self.ntypes)], alias = 'pol_type')\
               .add('seed',             int)\
               .add("activation_function", str ,   default = "tanh")\
               .add('precision',           str,    default = "default")
        class_data = args.parse(jdata)
        self.n_neuron = class_data['neuron']
        self.resnet_dt = class_data['resnet_dt']
        self.sel_type = class_data['sel_type']
        self.fit_diag = class_data['fit_diag']
        self.seed = class_data['seed']
        self.diag_shift = class_data['diag_shift']
        self.scale = class_data['scale']
        self.fitting_activation_fn = get_activation_func(class_data["activation_function"])
        self.fitting_precision = get_precision(class_data['precision'])
        if type(self.sel_type) is not list:
            self.sel_type = [self.sel_type]
        if type(self.diag_shift) is not list:
            self.diag_shift = [self.diag_shift]
        if type(self.scale) is not list:
            self.scale = [self.scale]
        self.dim_rot_mat_1 = descrpt.get_dim_rot_mat_1()
        self.dim_rot_mat = self.dim_rot_mat_1 * 3
        self.useBN = False

    def get_sel_type(self):
        return self.sel_type

    def get_out_size(self):
        return 9

    def compute_input_stats(self, all_stat, protection = 1e-2):
        if not ('polarizability' in all_stat.keys()):
            self.avgeig = np.zeros([9])
            warnings.warn('no polarizability data, cannot do data stat. use zeros as guess')
            return
        data = all_stat['polarizability']
        all_tmp = []
        for ss in range(len(data)):
            tmp = np.concatenate(data[ss], axis = 0)
            tmp = np.reshape(tmp, [-1, 3, 3])
            tmp,_ = np.linalg.eig(tmp)
            tmp = np.absolute(tmp)
            tmp = np.sort(tmp, axis = 1)
            all_tmp.append(tmp)
        all_tmp = np.concatenate(all_tmp, axis = 1)
        self.avgeig = np.average(all_tmp, axis = 0)

    def build (self, 
               input_d,
               rot_mat,
               natoms,
               reuse = None,
               suffix = '') :
        start_index = 0
        inputs = tf.cast(tf.reshape(input_d, [-1, self.dim_descrpt * natoms[0]]), self.fitting_precision)
        rot_mat = tf.reshape(rot_mat, [-1, self.dim_rot_mat * natoms[0]])

        count = 0
        for type_i in range(self.ntypes):
            # cut-out inputs
            inputs_i = tf.slice (inputs,
                                 [ 0, start_index*      self.dim_descrpt],
                                 [-1, natoms[2+type_i]* self.dim_descrpt] )
            inputs_i = tf.reshape(inputs_i, [-1, self.dim_descrpt])
            rot_mat_i = tf.slice (rot_mat,
                                  [ 0, start_index*      self.dim_rot_mat],
                                  [-1, natoms[2+type_i]* self.dim_rot_mat] )
            rot_mat_i = tf.reshape(rot_mat_i, [-1, self.dim_rot_mat_1, 3])
            start_index += natoms[2+type_i]
            if not type_i in self.sel_type :
                continue
            layer = inputs_i
            for ii in range(0,len(self.n_neuron)) :
                if ii >= 1 and self.n_neuron[ii] == self.n_neuron[ii-1] :
                    layer+= one_layer(layer, self.n_neuron[ii], name='layer_'+str(ii)+'_type_'+str(type_i)+suffix, reuse=reuse, seed = self.seed, use_timestep = self.resnet_dt, activation_fn = self.fitting_activation_fn, precision = self.fitting_precision)
                else :
                    layer = one_layer(layer, self.n_neuron[ii], name='layer_'+str(ii)+'_type_'+str(type_i)+suffix, reuse=reuse, seed = self.seed, activation_fn = self.fitting_activation_fn, precision = self.fitting_precision)
            if self.fit_diag :
                bavg = np.zeros(self.dim_rot_mat_1)
                # bavg[0] = self.avgeig[0]
                # bavg[1] = self.avgeig[1]
                # bavg[2] = self.avgeig[2]
                # (nframes x natoms) x naxis
                final_layer = one_layer(layer, self.dim_rot_mat_1, activation_fn = None, name='final_layer_type_'+str(type_i)+suffix, reuse=reuse, seed = self.seed, bavg = bavg, precision = self.fitting_precision)
                # (nframes x natoms) x naxis
                final_layer = tf.reshape(final_layer, [tf.shape(inputs)[0] * natoms[2+type_i], self.dim_rot_mat_1])
                # (nframes x natoms) x naxis x naxis
                final_layer = tf.matrix_diag(final_layer)                
            else :
                bavg = np.zeros(self.dim_rot_mat_1*self.dim_rot_mat_1)
                # bavg[0*self.dim_rot_mat_1+0] = self.avgeig[0]
                # bavg[1*self.dim_rot_mat_1+1] = self.avgeig[1]
                # bavg[2*self.dim_rot_mat_1+2] = self.avgeig[2]
                # (nframes x natoms) x (naxis x naxis)
                final_layer = one_layer(layer, self.dim_rot_mat_1*self.dim_rot_mat_1, activation_fn = None, name='final_layer_type_'+str(type_i)+suffix, reuse=reuse, seed = self.seed, bavg = bavg, precision = self.fitting_precision)
                # (nframes x natoms) x naxis x naxis
                final_layer = tf.reshape(final_layer, [tf.shape(inputs)[0] * natoms[2+type_i], self.dim_rot_mat_1, self.dim_rot_mat_1])
                # (nframes x natoms) x naxis x naxis
                final_layer = final_layer + tf.transpose(final_layer, perm = [0,2,1])
            # (nframes x natoms) x naxis x 3(coord)
            final_layer = tf.matmul(final_layer, rot_mat_i)
            # (nframes x natoms) x 3(coord) x 3(coord)
            final_layer = tf.matmul(rot_mat_i, final_layer, transpose_a = True)
            # nframes x natoms x 3 x 3
            final_layer = tf.reshape(final_layer, [tf.shape(inputs)[0], natoms[2+type_i], 3, 3])
            # shift and scale
            sel_type_idx = self.sel_type.index(type_i)
            final_layer = final_layer * self.scale[sel_type_idx]
            final_layer = final_layer + self.diag_shift[sel_type_idx] * tf.eye(3, batch_shape=[tf.shape(inputs)[0], natoms[2+type_i]], dtype = global_tf_float_precision)

            # concat the results
            if count == 0:
                outs = final_layer
            else:
                outs = tf.concat([outs, final_layer], axis = 1)
            count += 1
        
        tf.summary.histogram('fitting_net_output', outs)
        return tf.cast(tf.reshape(outs, [-1]), global_tf_float_precision)


class GlobalPolarFittingSeA () :
    def __init__ (self, jdata, descrpt) :
        if not isinstance(descrpt, DescrptSeA) :
            raise RuntimeError('GlobalPolarFittingSeA only supports DescrptSeA')
        self.ntypes = descrpt.get_ntypes()
        self.dim_descrpt = descrpt.get_dim_out()
        self.polar_fitting = PolarFittingSeA(jdata, descrpt)

    def get_sel_type(self):
        return self.polar_fitting.get_sel_type()

    def get_out_size(self):
        return self.polar_fitting.get_out_size()

    def build (self,
               input_d,
               rot_mat,
               natoms,
               reuse = None,
               suffix = '') :
        inputs = tf.reshape(input_d, [-1, self.dim_descrpt * natoms[0]])
        outs = self.polar_fitting.build(input_d, rot_mat, natoms, reuse, suffix)
        # nframes x natoms x 9
        outs = tf.reshape(outs, [tf.shape(inputs)[0], -1, 9])
        outs = tf.reduce_sum(outs, axis = 1)
        tf.summary.histogram('fitting_net_output', outs)
        return tf.reshape(outs, [-1])


class DipoleFittingSeA () :
    def __init__ (self, jdata, descrpt) :
        if not isinstance(descrpt, DescrptSeA) :
            raise RuntimeError('DipoleFittingSeA only supports DescrptSeA')
        self.ntypes = descrpt.get_ntypes()
        self.dim_descrpt = descrpt.get_dim_out()
        args = ClassArg()\
               .add('neuron',           list,   default = [120,120,120], alias = 'n_neuron')\
               .add('resnet_dt',        bool,   default = True)\
               .add('sel_type',         [list,int],   default = [ii for ii in range(self.ntypes)], alias = 'dipole_type')\
               .add('seed',             int)\
               .add("activation_function", str, default = "tanh")\
               .add('precision',           str,    default = "default")
        class_data = args.parse(jdata)
        self.n_neuron = class_data['neuron']
        self.resnet_dt = class_data['resnet_dt']
        self.sel_type = class_data['sel_type']
        self.seed = class_data['seed']
        self.fitting_activation_fn = get_activation_func(class_data["activation_function"])
        self.fitting_precision = get_precision(class_data['precision'])
        self.dim_rot_mat_1 = descrpt.get_dim_rot_mat_1()
        self.dim_rot_mat = self.dim_rot_mat_1 * 3
        self.useBN = False

    def get_sel_type(self):
        return self.sel_type

    def get_out_size(self):
        return 3

    def build (self, 
               input_d,
               rot_mat,
               natoms,
               reuse = None,
               suffix = '') :
        start_index = 0
        inputs = tf.cast(tf.reshape(input_d, [-1, self.dim_descrpt * natoms[0]]), self.fitting_precision)
        rot_mat = tf.reshape(rot_mat, [-1, self.dim_rot_mat * natoms[0]])

        count = 0
        for type_i in range(self.ntypes):
            # cut-out inputs
            inputs_i = tf.slice (inputs,
                                 [ 0, start_index*      self.dim_descrpt],
                                 [-1, natoms[2+type_i]* self.dim_descrpt] )
            inputs_i = tf.reshape(inputs_i, [-1, self.dim_descrpt])
            rot_mat_i = tf.slice (rot_mat,
                                  [ 0, start_index*      self.dim_rot_mat],
                                  [-1, natoms[2+type_i]* self.dim_rot_mat] )
            rot_mat_i = tf.reshape(rot_mat_i, [-1, self.dim_rot_mat_1, 3])
            start_index += natoms[2+type_i]
            if not type_i in self.sel_type :
                continue
            layer = inputs_i
            for ii in range(0,len(self.n_neuron)) :
                if ii >= 1 and self.n_neuron[ii] == self.n_neuron[ii-1] :
                    layer+= one_layer(layer, self.n_neuron[ii], name='layer_'+str(ii)+'_type_'+str(type_i)+suffix, reuse=reuse, seed = self.seed, use_timestep = self.resnet_dt, activation_fn = self.fitting_activation_fn, precision = self.fitting_precision)
                else :
                    layer = one_layer(layer, self.n_neuron[ii], name='layer_'+str(ii)+'_type_'+str(type_i)+suffix, reuse=reuse, seed = self.seed, activation_fn = self.fitting_activation_fn, precision = self.fitting_precision)
            # (nframes x natoms) x naxis
            final_layer = one_layer(layer, self.dim_rot_mat_1, activation_fn = None, name='final_layer_type_'+str(type_i)+suffix, reuse=reuse, seed = self.seed, precision = self.fitting_precision)
            # (nframes x natoms) x 1 * naxis
            final_layer = tf.reshape(final_layer, [tf.shape(inputs)[0] * natoms[2+type_i], 1, self.dim_rot_mat_1])
            # (nframes x natoms) x 1 x 3(coord)
            final_layer = tf.matmul(final_layer, rot_mat_i)
            # nframes x natoms x 3
            final_layer = tf.reshape(final_layer, [tf.shape(inputs)[0], natoms[2+type_i], 3])

            # concat the results
            if count == 0:
                outs = final_layer
            else:
                outs = tf.concat([outs, final_layer], axis = 1)
            count += 1

        tf.summary.histogram('fitting_net_output', outs)
        return tf.cast(tf.reshape(outs, [-1]),  global_tf_float_precision)
        # return tf.reshape(outs, [tf.shape(inputs)[0] * natoms[0] * 3 // 3])<|MERGE_RESOLUTION|>--- conflicted
+++ resolved
@@ -242,7 +242,6 @@
                 outs = final_layer
             else:
                 outs = tf.concat([outs, final_layer], axis = 1)
-<<<<<<< HEAD
 
         if self.tot_ener_zero:
             force_tot_ener = 0.0
@@ -252,9 +251,7 @@
             outs = outs - outs_mean
             outs = tf.reshape(outs, [-1])
 
-=======
         tf.summary.histogram('fitting_net_output', outs)
->>>>>>> 97ee2a73
         return tf.cast(tf.reshape(outs, [-1]), global_tf_float_precision)        
 
 
