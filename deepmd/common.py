"""Collection of functions and classes used throughout the whole package."""

import json
import warnings
from functools import wraps
from pathlib import Path
from typing import (
    TYPE_CHECKING,
    Any,
    Callable,
    Dict,
    List,
    Optional,
    Tuple,
    TypeVar,
    Union,
)

import numpy as np
import yaml

from deepmd.env import op_module, tf
<<<<<<< HEAD
from deepmd.run_options import GLOBAL_TF_FLOAT_PRECISION
=======
from deepmd.RunOptions import global_tf_float_precision, global_np_float_precision
>>>>>>> d3fb14f2

if TYPE_CHECKING:
    _DICT_VAL = TypeVar("_DICT_VAL")
    _OBJ = TypeVar("_OBJ")
    try:
        from typing import Literal  # python >3.6
    except ImportError:
        from typing_extensions import Literal  # type: ignore
    _ACTIVATION = Literal["relu", "relu6", "softplus", "sigmoid", "tanh", "gelu"]
    _PRECISION = Literal["default", "float16", "float32", "float64"]

# define constants
PRECISION_DICT = {
    "default": GLOBAL_TF_FLOAT_PRECISION,
    "float16": tf.float16,
    "float32": tf.float32,
    "float64": tf.float64,
}


def gelu(x: tf.Tensor) -> tf.Tensor:
    """Gaussian Error Linear Unit.

    This is a smoother version of the RELU.

    Parameters
    ----------
    x : tf.Tensor
        float Tensor to perform activation

    Returns
    -------
    `x` with the GELU activation applied

    References
    ----------
    Original paper
    https://arxiv.org/abs/1606.08415
    """
    return op_module.gelu(x)


# TODO this is not a good way to do things. This is some global variable to which
# TODO anyone can write and there is no good way to keep track of the changes
data_requirement = {}

ACTIVATION_FN_DICT = {
    "relu": tf.nn.relu,
    "relu6": tf.nn.relu6,
    "softplus": tf.nn.softplus,
    "sigmoid": tf.sigmoid,
    "tanh": tf.nn.tanh,
    "gelu": gelu,
}


def add_data_requirement(
    key: str,
    ndof: int,
    atomic: bool = False,
    must: bool = False,
    high_prec: bool = False,
    type_sel: bool = None,
    repeat: int = 1,
):
    """Specify data requirements for training.

    Parameters
    ----------
    key : str
        type of data stored in corresponding `*.npy` file e.g. `forces` or `energy`
    ndof : int
        number of the degrees of freedom, this is tied to `atomic` parameter e.g. forces
        have `atomic=True` and `ndof=3`
    atomic : bool, optional
        specifies whwther the `ndof` keyworrd applies to per atom quantity or not,
        by default False
    must : bool, optional
        specifi if the `*.npy` data file must exist, by default False
    high_prec : bool, optional
        if tru load data to `np.float64` else `np.float32`, by default False
    type_sel : bool, optional
        select only certain type of atoms, by default None
    repeat : int, optional
        if specify repaeat data `repeat` times, by default 1
    """
    data_requirement[key] = {
        "ndof": ndof,
        "atomic": atomic,
        "must": must,
        "high_prec": high_prec,
        "type_sel": type_sel,
        "repeat": repeat,
    }


def select_idx_map(
    atom_types: np.ndarray, select_types: np.ndarray
) -> np.ndarray:
    """Build map of indices for element supplied element types from all atoms list.

    Parameters
    ----------
    atom_types : np.ndarray
        array specifing type for each atoms as integer
    select_types : np.ndarray
        types of atoms you want to find indices for

    Returns
    -------
    np.ndarray
        indices of types of atoms defined by `select_types` in `atom_types` array

    Warnings
    --------
    `select_types` array will be sorted before finding indices in `atom_types`
    """
    sort_select_types = np.sort(select_types)
    idx_map = np.array([], dtype=int)
    for ii in sort_select_types:
        idx_map = np.append(idx_map, np.where(atom_types == ii))
    return idx_map


# TODO not really sure if the docstring is right the purpose of this is a bit unclear
def make_default_mesh(
    test_box: np.ndarray, cell_size: float = 3.0
) -> np.ndarray:
    """Get number of cells of size=`cell_size` fit into average box.

    Parameters
    ----------
    test_box : np.ndarray
        numpy array with cells of shape Nx9
    cell_size : float, optional
        length of one cell, by default 3.0

    Returns
    -------
    np.ndarray
        mesh for supplied boxes, how many cells fit in each direction
    """
    cell_lengths = np.linalg.norm(test_box.reshape([-1, 3, 3]), axis=2)
    avg_cell_lengths = np.average(cell_lengths, axis=0)
    ncell = (avg_cell_lengths / cell_size).astype(np.int32)
    ncell[ncell < 2] = 2
    default_mesh = np.zeros(6, dtype=np.int32)
    default_mesh[3:6] = ncell
    return default_mesh


# TODO not an ideal approach, every class uses this to parse arguments on its own, json
# TODO should be parsed once and the parsed result passed to all objects that need it
class ClassArg:
    """Class that take care of input json/yaml parsing.

    The rules for parsing are defined by the `add` method, than `parse` is called to
    process the supplied dict

    Attributes
    ----------
    arg_dict: Dict[str, Any]
        dictionary containing parsing rules
    alias_map: Dict[str, Any]
        dictionary with keyword aliases
    """

    def __init__(self) -> None:
        self.arg_dict = {}
        self.alias_map = {}

    def add(
        self,
        key: str,
        types_: Union[type, List[type]],
        alias: Optional[Union[str, List[str]]] = None,
        default: Any = None,
        must: bool = False,
    ) -> "ClassArg":
        """Add key to be parsed.

        Parameters
        ----------
        key : str
            key name
        types_ : Union[type, List[type]]
            list of allowed key types
        alias : Optional[Union[str, List[str]]], optional
            alias for the key, by default None
        default : Any, optional
            default value for the key, by default None
        must : bool, optional
            if the key is mandatory, by default False

        Returns
        -------
        ClassArg
            instance with added key
        """
        if not isinstance(types_, list):
            types = [types_]
        else:
            types = types_
        if alias is not None:
            if not isinstance(alias, list):
                alias_ = [alias]
            else:
                alias_ = alias
        else:
            alias_ = []

        self.arg_dict[key] = {
            "types": types,
            "alias": alias_,
            "value": default,
            "must": must,
        }
        for ii in alias_:
            self.alias_map[ii] = key

        return self

    def _add_single(self, key: str, data: Any):
        vtype = type(data)
        if data is None:
            return data
        if not (vtype in self.arg_dict[key]["types"]):
            for tp in self.arg_dict[key]["types"]:
                try:
                    vv = tp(data)
                except TypeError:
                    pass
                else:
                    break
            else:
                raise TypeError(
                    f"cannot convert provided key {key} to type(s) "
                    f'{self.arg_dict[key]["types"]} '
                )
        else:
            vv = data
        self.arg_dict[key]["value"] = vv

    def _check_must(self):
        for kk in self.arg_dict:
            if self.arg_dict[kk]["must"] and self.arg_dict[kk]["value"] is None:
                raise RuntimeError(f"key {kk} must be provided")

    def parse(self, jdata: Dict[str, Any]) -> Dict[str, Any]:
        """Parse input dictionary, use the rules defined by add method.

        Parameters
        ----------
        jdata : Dict[str, Any]
            loaded json/yaml data

        Returns
        -------
        Dict[str, Any]
            parsed dictionary
        """
        for kk in jdata.keys():
            if kk in self.arg_dict:
                key = kk
                self._add_single(key, jdata[kk])
            else:
                if kk in self.alias_map:
                    key = self.alias_map[kk]
                    self._add_single(key, jdata[kk])
        self._check_must()
        return self.get_dict()

    def get_dict(self) -> Dict[str, Any]:
        """Get dictionary built from rules defined by add method.

        Returns
        -------
        Dict[str, Any]
            settings dictionary with default values
        """
        ret = {}
        for kk in self.arg_dict.keys():
            ret[kk] = self.arg_dict[kk]["value"]
        return ret


# TODO maybe rename this to j_deprecated and only warn about deprecated keys,
# TODO if the deprecated_key argument is left empty function puppose is only custom
# TODO error since dict[key] already raises KeyError when the key is missing
def j_must_have(
    jdata: Dict[str, "_DICT_VAL"], key: str, deprecated_key: List[str] = []
) -> "_DICT_VAL":
    """Assert that supplied dictionary conaines specified key.

    Returns
    -------
    _DICT_VAL
        value that was store unde supplied key

    Raises
    ------
    RuntimeError
        if the key is not present
    """
    if key not in jdata.keys():
        for ii in deprecated_key:
            if ii in jdata.keys():
                warnings.warn(f"the key {ii} is deprecated, please use {key} instead")
                return jdata[ii]
        else:
            raise RuntimeError(f"json database must provide key {key}")
    else:
        return jdata[key]


def j_loader(filename: Union[str, Path]) -> Dict[str, Any]:
    """Load yaml or json settings file.

    Parameters
    ----------
    filename : Union[str, Path]
        path to file

    Returns
    -------
    Dict[str, Any]
        loaded dictionary

    Raises
    ------
    TypeError
        if the supplied file is of unsupported type
    """
    filepath = Path(filename)
    if filepath.suffix.endswith("json"):
        with filepath.open() as fp:
            return json.load(fp)
    elif filepath.suffix.endswith(("yml", "yaml")):
        with filepath.open() as fp:
            return yaml.safe_load(fp)
    else:
        raise TypeError("config file must be json, or yaml/yml")


def get_activation_func(
    activation_fn: "_ACTIVATION",
) -> Callable[[tf.Tensor], tf.Tensor]:
    """Get activation function callable based on string name.

    Parameters
    ----------
    activation_fn : _ACTIVATION
        one of the defined activation functions

    Returns
    -------
    Callable[[tf.Tensor], tf.Tensor]
        correspondingg TF callable

    Raises
    ------
    RuntimeError
        if unknown activation function is specified
    """
    if activation_fn not in ACTIVATION_FN_DICT:
        raise RuntimeError(f"{activation_fn} is not a valid activation function")
    return ACTIVATION_FN_DICT[activation_fn]


def get_precision(precision: "_PRECISION") -> Any:
    """Convert str to TF DType constant.

    Parameters
    ----------
    precision : _PRECISION
        one of the allowed precisions

    Returns
    -------
    tf.python.framework.dtypes.DType
        appropriate TF constant

    Raises
    ------
    RuntimeError
        if supplied precision string does not have acorresponding TF constant
    """
    if precision not in PRECISION_DICT:
        raise RuntimeError(f"{precision} is not a valid precision")
    return PRECISION_DICT[precision]


# TODO port completely to pathlib when all callers are ported
def expand_sys_str(root_dir: Union[str, Path]) -> List[str]:
    """Recursively iterate over directories taking those that contain `type.raw` file.

    Parameters
    ----------
    root_dir : Union[str, Path]
        starting directory

    Returns
    -------
    List[str]
        list of string pointing to system directories
    """
    matches = [d for d in Path(root_dir).rglob("*") if (d / "type.raw").is_file()]
    return [str(m.relative_to(root_dir)) for m in matches]


def docstring_parameter(*sub: Tuple[str, ...]):
    """Add parameters to object docstring.

    Parameters
    ----------
    sub: Tuple[str, ...]
        list of strings that will be inserted into prepared locations in docstring.

    Note
    ----
    Can be used on both object and classes.
    """

    @wraps
    def dec(obj: "_OBJ") -> "_OBJ":
        if obj.__doc__ is not None:
            obj.__doc__ = obj.__doc__.format(*sub)
        return obj

    return dec

def get_np_precision(precision):
    if precision == "default":
        return  global_np_float_precision
    elif precision == "float16":
        return np.float16
    elif precision == "float32":
        return np.float32
    elif precision == "float64":
        return np.float64
    else:
        raise RuntimeError("%d is not a valid precision" % precision)<|MERGE_RESOLUTION|>--- conflicted
+++ resolved
@@ -20,11 +20,7 @@
 import yaml
 
 from deepmd.env import op_module, tf
-<<<<<<< HEAD
 from deepmd.run_options import GLOBAL_TF_FLOAT_PRECISION
-=======
-from deepmd.RunOptions import global_tf_float_precision, global_np_float_precision
->>>>>>> d3fb14f2
 
 if TYPE_CHECKING:
     _DICT_VAL = TypeVar("_DICT_VAL")
